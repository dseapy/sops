--- conflicted
+++ resolved
@@ -365,15 +365,9 @@
 		KeySources:        ks,
 	}
 	tree := sops.Tree{Branch: branch, Metadata: metadata}
-<<<<<<< HEAD
 	key, errs := tree.GenerateDataKey()
 	if len(errs) > 0 {
 		return cli.NewExitError(fmt.Sprintf("Error encrypting the data key with one or more master keys: %s", errs), exitCouldNotRetrieveKey)
-=======
-	key, err := tree.GenerateDataKey()
-	if err != nil {
-		return cli.NewExitError(fmt.Sprintf("Could not generate data key: %s", err), exitCouldNotRetrieveKey)
->>>>>>> 520eab6b
 	}
 	cipher := aes.Cipher{}
 	mac, err := tree.Encrypt(key, cipher, nil)
